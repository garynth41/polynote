--- conflicted
+++ resolved
@@ -182,7 +182,7 @@
         .view
         .map(new File(_))
         .filter(file => io.AbstractFile.getURL(file.toURI.toURL) != null)
-    kernelContext         = KernelContext(dependencies, statusUpdates, baseSettings, extraClassPath ++ sparkClasspath, outputDir, parentClassLoader)
+    kernelContext         = KernelContext(config, dependencies, statusUpdates, baseSettings, extraClassPath ++ sparkClasspath, outputDir, parentClassLoader)
     launchingInterpreter <- Semaphore[IO](1)
     taskManager          <- TaskManager(statusUpdates)
   } yield new SparkPolyKernel(
@@ -198,40 +198,5 @@
     config
   )
 
-<<<<<<< HEAD
-=======
-    val notebookFilename = getNotebook().map {
-      nb => new File(nb.path).getName
-    }.unsafeRunSync()
-
-    val outputPath = org.apache.spark.repl.Main.outputDir.toPath
-    outputPath.toFile.deleteOnExit()
-
-    val outputDir = new PlainDirectory(new Directory(outputPath.toFile))
-
-    val sparkClasspath = System.getProperty("java.class.path")
-      .split(File.pathSeparatorChar)
-      .view
-      .map(new File(_))
-      .filter(file => io.AbstractFile.getURL(file.toURI.toURL) != null)
-
-    val kernelContext = KernelContext(config, dependencies, statusUpdates, baseSettings, extraClassPath ++ sparkClasspath, outputDir, parentClassLoader)
-
-    val kernel = new SparkPolyKernel(
-      getNotebook,
-      kernelContext,
-      dependencies,
-      statusUpdates,
-      outputPath,
-      subKernels,
-      parentClassLoader,
-      config
-    )
-
-    //global.extendCompilerClassPath(kernel.classPath: _*)
-
-    kernel
-  }
->>>>>>> ffd00bdb
 
 }